--- conflicted
+++ resolved
@@ -77,7 +77,6 @@
 
 To build and run the electron example:
 
-<<<<<<< HEAD
     git clone https://github.com/theia-ide/theia \
     && cd theia \
     && npm install \
@@ -86,6 +85,14 @@
     && npm install \
     && npm run build \
     && npm run start
+
+### Running code coverage
+
+npm run coverage
+
+### to view result
+
+firefox coverage/index.html
 
 ## Troubleshooting
 
@@ -101,22 +108,4 @@
  - Still have issue on Windows? File a [bug].
 
 [all-in-one packages]: https://github.com/felixrieseberg/windows-build-tools
-[bug]: https://github.com/theia-ide/theia/issues
-=======
-    $ git clone https://github.com/theia-ide/theia \
-      && cd theia \
-      && npm install \
-      && npm run build \
-      && cd examples/electron \
-      && npm install \
-      && npm run build \
-      && npm run start
-
-### Running code coverage
-
-npm run coverage
-
-### to view result
-
-firefox coverage/index.html
->>>>>>> ef673515
+[bug]: https://github.com/theia-ide/theia/issues